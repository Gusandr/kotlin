// Copyright 2000-2019 JetBrains s.r.o. Use of this source code is governed by the Apache 2.0 license that can be found in the LICENSE file.

package com.intellij.codeInspection.ex;

import com.intellij.analysis.AnalysisScope;
import com.intellij.analysis.AnalysisUIOptions;
import com.intellij.analysis.PerformAnalysisInBackgroundOption;
import com.intellij.codeInsight.FileModificationService;
import com.intellij.codeInsight.daemon.ProblemHighlightFilter;
import com.intellij.codeInsight.daemon.impl.DaemonProgressIndicator;
import com.intellij.codeInsight.daemon.impl.HighlightInfoProcessor;
import com.intellij.codeInsight.daemon.impl.LocalInspectionsPass;
import com.intellij.codeInspection.*;
import com.intellij.codeInspection.actions.CleanupInspectionUtil;
import com.intellij.codeInspection.lang.GlobalInspectionContextExtension;
import com.intellij.codeInspection.reference.RefElement;
import com.intellij.codeInspection.reference.RefEntity;
import com.intellij.codeInspection.reference.RefManagerImpl;
import com.intellij.codeInspection.reference.RefVisitor;
import com.intellij.codeInspection.ui.*;
import com.intellij.codeInspection.ui.actions.ExportHTMLAction;
import com.intellij.concurrency.JobLauncher;
import com.intellij.concurrency.JobLauncherImpl;
import com.intellij.concurrency.SensitiveProgressWrapper;
import com.intellij.configurationStore.JbXmlOutputter;
import com.intellij.diagnostic.ThreadDumper;
import com.intellij.lang.annotation.ProblemGroup;
import com.intellij.lang.injection.InjectedLanguageManager;
import com.intellij.notification.NotificationGroup;
import com.intellij.openapi.Disposable;
import com.intellij.openapi.actionSystem.ToggleAction;
import com.intellij.openapi.application.ApplicationManager;
import com.intellij.openapi.application.ModalityState;
import com.intellij.openapi.application.ReadAction;
import com.intellij.openapi.application.TransactionGuard;
import com.intellij.openapi.application.ex.ApplicationManagerEx;
import com.intellij.openapi.diagnostic.Logger;
import com.intellij.openapi.editor.Document;
import com.intellij.openapi.progress.*;
import com.intellij.openapi.progress.impl.CoreProgressManager;
import com.intellij.openapi.progress.util.ProgressIndicatorUtils;
import com.intellij.openapi.project.*;
import com.intellij.openapi.roots.FileIndex;
import com.intellij.openapi.roots.ProjectRootManager;
import com.intellij.openapi.ui.MessageType;
import com.intellij.openapi.util.*;
import com.intellij.openapi.util.text.StringUtil;
import com.intellij.openapi.vfs.VirtualFile;
import com.intellij.openapi.wm.ToolWindowId;
import com.intellij.openapi.wm.ToolWindowManager;
import com.intellij.psi.*;
import com.intellij.psi.search.GlobalSearchScope;
import com.intellij.psi.search.GlobalSearchScopesCore;
import com.intellij.psi.search.LocalSearchScope;
import com.intellij.psi.search.SearchScope;
import com.intellij.psi.search.scope.packageSet.NamedScope;
import com.intellij.psi.util.PsiTreeUtil;
import com.intellij.psi.util.PsiUtilCore;
import com.intellij.ui.GuiUtils;
import com.intellij.ui.content.Content;
import com.intellij.ui.content.ContentFactory;
import com.intellij.ui.content.ContentManager;
import com.intellij.util.*;
import com.intellij.util.containers.ContainerUtil;
import gnu.trove.THashSet;
import one.util.streamex.StreamEx;
import org.jetbrains.annotations.NotNull;
import org.jetbrains.annotations.Nullable;
import org.jetbrains.annotations.TestOnly;

import javax.xml.stream.XMLOutputFactory;
import javax.xml.stream.XMLStreamException;
import javax.xml.stream.XMLStreamWriter;
import java.io.BufferedWriter;
import java.io.IOException;
import java.lang.reflect.Constructor;
import java.nio.charset.StandardCharsets;
import java.nio.file.Files;
import java.nio.file.Path;
import java.nio.file.StandardOpenOption;
import java.util.*;
import java.util.concurrent.*;
import java.util.function.Predicate;

public class GlobalInspectionContextImpl extends GlobalInspectionContextBase {
  private static final int MAX_OPEN_GLOBAL_INSPECTION_XML_RESULT_FILES = SystemProperties.getIntProperty("max.open.global.inspection.xml.files", 50);
  private static final boolean INSPECT_INJECTED_PSI = SystemProperties.getBooleanProperty("idea.batch.inspections.inspect.injected.psi", true);
  private static final Logger LOG = Logger.getInstance(GlobalInspectionContextImpl.class);
  @SuppressWarnings("StaticNonFinalField")
  @TestOnly
  public static volatile boolean TESTING_VIEW;
  public static final NotificationGroup NOTIFICATION_GROUP = NotificationGroup.toolWindowGroup("Inspection Results", ToolWindowId.INSPECTION);

  private final NotNullLazyValue<? extends ContentManager> myContentManager;
  private volatile InspectionResultsView myView;
  private volatile Path myOutputDir;
  private Content myContent;
  private volatile boolean myViewClosed = true;
  private long myInspectionStartedTimestamp;
  private GlobalReportedProblemFilter myGlobalReportedProblemFilter;
  private ReportedProblemFilter myReportedProblemFilter;

  public GlobalInspectionContextImpl(@NotNull Project project, @NotNull NotNullLazyValue<? extends ContentManager> contentManager) {
    super(project);
    myContentManager = contentManager;
  }

  @NotNull
  private ContentManager getContentManager() {
    return myContentManager.getValue();
  }

  public ReportedProblemFilter getReportedProblemFilter() {
    return myReportedProblemFilter;
  }

  public void setReportedProblemFilter(ReportedProblemFilter reportedProblemFilter) {
    myReportedProblemFilter = reportedProblemFilter;
  }

  public GlobalReportedProblemFilter getGlobalReportedProblemFilter() {
    return myGlobalReportedProblemFilter;
  }

  public void setGlobalReportedProblemFilter(GlobalReportedProblemFilter reportedProblemFilter) {
    myGlobalReportedProblemFilter = reportedProblemFilter;
  }

  public void addView(@NotNull InspectionResultsView view,
                      @NotNull String title,
                      boolean isOffline) {
    LOG.assertTrue(myContent == null, "GlobalInspectionContext is busy under other view now");
    myView = view;
    if (!isOffline) {
      myView.setUpdating(true);
    }
    myContent = ContentFactory.SERVICE.getInstance().createContent(view, title, false);
    myContent.setHelpId(InspectionResultsView.HELP_ID);
    myContent.setDisposer(myView);
    Disposer.register(myContent, () -> {
      if (myView != null) {
        close(false);
      }
      myContent = null;
    });

    ContentManager contentManager = getContentManager();
    contentManager.addContent(myContent);
    contentManager.setSelectedContent(myContent);

    ToolWindowManager.getInstance(getProject()).getToolWindow(ToolWindowId.INSPECTION).activate(null);
  }

  public void addView(@NotNull InspectionResultsView view) {
    addView(view, InspectionsBundle.message(view.isSingleInspectionRun() ?
                                            "inspection.results.for.inspection.toolwindow.title" :
                                            "inspection.results.for.profile.toolwindow.title",
                                            view.getCurrentProfileName(), getCurrentScope().getShortenName()), false);

  }

  @Override
  public void doInspections(@NotNull final AnalysisScope scope) {
    if (myContent != null) {
      getContentManager().removeContent(myContent, true);
    }
    super.doInspections(scope);
  }

<<<<<<< HEAD
  public void launchInspectionsOffline(@NotNull final AnalysisScope scope,
                                       @Nullable final String outputPath,
                                       final boolean runGlobalToolsOnly,
                                       @NotNull final List<? super Path> inspectionsResults) {
=======
  public void launchInspectionsOffline(@NotNull AnalysisScope scope,
                                       @NotNull Path outputPath,
                                       boolean runGlobalToolsOnly,
                                       @NotNull List<? super Path> inspectionsResults) {
>>>>>>> 93b17785
    performInspectionsWithProgressAndExportResults(scope, runGlobalToolsOnly, true, outputPath, inspectionsResults);
  }

  public void performInspectionsWithProgressAndExportResults(@NotNull final AnalysisScope scope,
                                                             final boolean runGlobalToolsOnly,
                                                             final boolean isOfflineInspections,
<<<<<<< HEAD
                                                             @Nullable final String outputPath,
=======
                                                             @NotNull Path outputDir,
>>>>>>> 93b17785
                                                             @NotNull final List<? super Path> inspectionsResults) {
    cleanupTools();
    setCurrentScope(scope);

    final Runnable action = () -> {
      myOutputDir = outputDir;
      try {
        performInspectionsWithProgress(scope, runGlobalToolsOnly, isOfflineInspections);
<<<<<<< HEAD
        exportResults(inspectionsResults, outputPath);
=======
        exportResultsSmart(inspectionsResults, outputDir);
>>>>>>> 93b17785
      }
      finally {
        myOutputDir = null;
      }
    };
    if (isOfflineInspections) {
      ApplicationManager.getApplication().runReadAction(action);
    }
    else {
      action.run();
    }
  }

<<<<<<< HEAD
  private void exportResults(@NotNull List<? super Path> inspectionsResults, @Nullable String outputPath) {
=======
  protected void exportResults(@NotNull List<? super Path> inspectionsResults,
                               @NotNull List<? extends Tools> inspections,
                               @NotNull Path outputDir,
                               @Nullable XMLOutputFactory xmlOutputFactory) {
    if (xmlOutputFactory == null) {
      xmlOutputFactory = XMLOutputFactory.newInstance();
    }

    BufferedWriter[] writers = new BufferedWriter[inspections.size()];
    XMLStreamWriter[] xmlWriters = new XMLStreamWriter[inspections.size()];

    try {
      int i = 0;
      for (Tools inspection : inspections) {
        inspectionsResults.add(ExportHTMLAction.getInspectionResultPath(outputDir, inspection.getShortName()));
        try {
          BufferedWriter writer = ExportHTMLAction.getWriter(outputDir, inspection.getShortName());
          writers[i] = writer;
          XMLStreamWriter xmlWriter = xmlOutputFactory.createXMLStreamWriter(writer);
          xmlWriters[i++] = xmlWriter;
          xmlWriter.writeStartElement(GlobalInspectionContextBase.PROBLEMS_TAG_NAME);
          xmlWriter.writeCharacters("\n");
          xmlWriter.flush();
        }
        catch (IOException | XMLStreamException e) {
          LOG.error(e);
        }
      }

      getRefManager().iterate(new RefVisitor() {
        @Override
        public void visitElement(@NotNull final RefEntity refEntity) {
          int i = 0;
          for (Tools tools : inspections) {
            for (ScopeToolState state : tools.getTools()) {
              try {
                InspectionToolWrapper toolWrapper = state.getTool();
                InspectionToolPresentation presentation = getPresentation(toolWrapper);
                BufferedWriter writer = writers[i];
                if (writer != null &&
                    (myGlobalReportedProblemFilter == null ||
                     myGlobalReportedProblemFilter.shouldReportProblem(refEntity, toolWrapper.getShortName())) ) {
                  presentation.exportResults(e -> {
                    try {
                      JbXmlOutputter.collapseMacrosAndWrite(e, getProject(), writer);
                      writer.flush();
                    }
                    catch (IOException e1) {
                      throw new RuntimeException(e1);
                    }
                  }, refEntity, d -> false);
                }
              }
              catch (Throwable e) {
                LOG.error("Problem when exporting: " + refEntity.getExternalName(), e);
              }
            }
            i++;
          }
        }
      });

      for (XMLStreamWriter xmlWriter : xmlWriters) {
        if (xmlWriter != null) {
          try {
            xmlWriter.writeEndElement();
            xmlWriter.flush();
          }
          catch (XMLStreamException e) {
            LOG.error(e);
          }
        }
      }
    }
    finally {
      for (BufferedWriter writer : writers) {
        if (writer != null) {
          try {
            writer.close();
          }
          catch (IOException e) {
            LOG.error(e);
          }
        }
      }
    }
  }

  private void exportResultsSmart(@NotNull List<? super Path> inspectionsResults, @NotNull Path outputDir) {
>>>>>>> 93b17785
    final List<Tools> globalToolsWithProblems = new ArrayList<>();
    for (Map.Entry<String,Tools> entry : getTools().entrySet()) {
      final Tools sameTools = entry.getValue();
      boolean hasProblems = false;
      String toolName = entry.getKey();
      if (sameTools != null) {
        for (ScopeToolState toolDescr : sameTools.getTools()) {
          InspectionToolWrapper toolWrapper = toolDescr.getTool();
          if (toolWrapper instanceof LocalInspectionToolWrapper) {
            hasProblems = Files.exists(ExportHTMLAction.getInspectionResultFile(outputDir, toolWrapper.getShortName()));
          }
          else {
            InspectionToolPresentation presentation = getPresentation(toolWrapper);
            presentation.updateContent();
            if (presentation.hasReportedProblems()) {
              globalToolsWithProblems.add(sameTools);
              LOG.assertTrue(!hasProblems, toolName);
              break;
            }
          }
        }
      }

      // close "problem" tag for local inspections (see DefaultInspectionToolPresentation.addProblemElement())
      if (hasProblems) {
        try {
          final Path file = ExportHTMLAction.getInspectionResultPath(outputDir, sameTools.getShortName());
          inspectionsResults.add(file);
          Files.write(file, ("</" + PROBLEMS_TAG_NAME + ">").getBytes(StandardCharsets.UTF_8), StandardOpenOption.APPEND);
        }
        catch (IOException e) {
          LOG.error(e);
        }
      }
    }

    // export global inspections
    if (!globalToolsWithProblems.isEmpty()) {
      XMLOutputFactory xmlOutputFactory = XMLOutputFactory.newInstance();
<<<<<<< HEAD
      StreamEx.ofSubLists(globalToolsWithProblems, MAX_OPEN_GLOBAL_INSPECTION_XML_RESULT_FILES).forEach(inspections -> {
        BufferedWriter[] writers = new BufferedWriter[inspections.size()];
        XMLStreamWriter[] xmlWriters = new XMLStreamWriter[inspections.size()];

        try {
          int i = 0;
          for (Tools inspection : inspections) {
            inspectionsResults.add(ExportHTMLAction.getInspectionResultPath(outputPath, inspection.getShortName()));
            try {
              BufferedWriter writer = ExportHTMLAction.getWriter(outputPath, inspection.getShortName());
              writers[i] = writer;
              XMLStreamWriter xmlWriter = xmlOutputFactory.createXMLStreamWriter(writer);
              xmlWriters[i++] = xmlWriter;
              xmlWriter.writeStartElement(GlobalInspectionContextBase.PROBLEMS_TAG_NAME);
              xmlWriter.writeCharacters("\n");
              xmlWriter.flush();
            }
            catch (FileNotFoundException | XMLStreamException e) {
              LOG.error(e);
            }
          }

          getRefManager().iterate(new RefVisitor() {
            @Override
            public void visitElement(@NotNull final RefEntity refEntity) {
              int i = 0;
              for (Tools tools : inspections) {
                for (ScopeToolState state : tools.getTools()) {
                  try {
                    InspectionToolWrapper toolWrapper = state.getTool();
                    InspectionToolPresentation presentation = getPresentation(toolWrapper);
                    BufferedWriter writer = writers[i];
                    if (writer != null) {
                      presentation.exportResults(e -> {
                        try {
                          JbXmlOutputter.collapseMacrosAndWrite(e, getProject(), writer);
                          writer.flush();
                        }
                        catch (IOException e1) {
                          throw new RuntimeException(e1);
                        }
                      }, refEntity, d -> false);
                    }
                  }
                  catch (Throwable e) {
                    LOG.error("Problem when exporting: " + refEntity.getExternalName(), e);
                  }
                }
                i++;
              }
            }
          });

          for (XMLStreamWriter xmlWriter : xmlWriters) {
            if (xmlWriter != null) {
              try {
                xmlWriter.writeEndElement();
                xmlWriter.flush();
              }
              catch (XMLStreamException e) {
                LOG.error(e);
              }
            }
          }
        }
        finally {
          for (BufferedWriter writer : writers) {
            if (writer != null) {
              try {
                writer.close();
              }
              catch (IOException e) {
                LOG.error(e);
              }
            }
          }
        }

      });
=======
      StreamEx.ofSubLists(globalToolsWithProblems, MAX_OPEN_GLOBAL_INSPECTION_XML_RESULT_FILES).forEach(inspections ->
        exportResults(inspectionsResults, inspections, outputDir, xmlOutputFactory));
>>>>>>> 93b17785
    }
  }

  public void resolveElement(@NotNull InspectionProfileEntry tool, @NotNull PsiElement element) {
    final RefElement refElement = getRefManager().getReference(element);
    if (refElement == null) return;
    final Tools tools = getTools().get(tool.getShortName());
    if (tools != null){
      for (ScopeToolState state : tools.getTools()) {
        InspectionToolWrapper toolWrapper = state.getTool();
        InspectionToolPresentation presentation = getPresentationOrNull(toolWrapper);
        if (presentation != null) {
          resolveElementRecursively(presentation, refElement);
        }
      }
    }
  }

  public InspectionResultsView getView() {
    return myView;
  }

  @Nullable
  public Path getOutputPath() {
    return myOutputDir;
  }

  private static void resolveElementRecursively(@NotNull InspectionToolPresentation presentation, @NotNull RefEntity refElement) {
    presentation.suppressProblem(refElement);
    final List<RefEntity> children = refElement.getChildren();
    for (RefEntity child : children) {
      resolveElementRecursively(presentation, child);
    }
  }

  @NotNull
  public AnalysisUIOptions getUIOptions() {
    return AnalysisUIOptions.getInstance(getProject());
  }

  public void setSplitterProportion(final float proportion) {
    getUIOptions().SPLITTER_PROPORTION = proportion;
  }

  @NotNull
  public ToggleAction createToggleAutoscrollAction() {
    return getUIOptions().getAutoScrollToSourceHandler().createToggleAction();
  }

  @Override
  protected void launchInspections(@NotNull final AnalysisScope scope) {
    myViewClosed = false;
    super.launchInspections(scope);
  }

  @NotNull
  @Override
  protected PerformInBackgroundOption createOption() {
    return new PerformAnalysisInBackgroundOption(getProject());
  }

  @Override
  protected void notifyInspectionsFinished(@NotNull final AnalysisScope scope) {
    //noinspection TestOnlyProblems
    if (ApplicationManager.getApplication().isUnitTestMode() && !TESTING_VIEW) return;
    LOG.assertTrue(ApplicationManager.getApplication().isDispatchThread());
    long elapsed = System.currentTimeMillis() - myInspectionStartedTimestamp;
    LOG.info("Code inspection finished. Took " + elapsed + "ms");
    if (getProject().isDisposed()) return;

    InspectionResultsView newView = myView == null ? new InspectionResultsView(this, new InspectionRVContentProviderImpl()) : null;
    if (!(myView == null ? newView : myView).hasProblems()) {
      int totalFiles = getStdJobDescriptors().BUILD_GRAPH.getTotalAmount(); // do not use invalidated scope
      NOTIFICATION_GROUP.createNotification(InspectionsBundle.message("inspection.no.problems.message",
                                                                      totalFiles,
                                                                      scope.getShortenName()),
                                            MessageType.INFO).notify(getProject());
      close(true);
      if (newView != null) {
        Disposer.dispose(newView);
      }
    }
    else if (newView != null && !newView.isDisposed() && getCurrentScope() != null) {
      addView(newView);
      newView.update();
    }
    if (myView != null) {
      myView.setUpdating(false);
    }
  }

  @Override
  protected void runTools(@NotNull final AnalysisScope scope, boolean runGlobalToolsOnly, boolean isOfflineInspections) {
    myInspectionStartedTimestamp = System.currentTimeMillis();
    final ProgressIndicator progressIndicator = ProgressIndicatorProvider.getGlobalProgressIndicator();
    if (progressIndicator == null) {
      throw new IncorrectOperationException("Must be run under progress");
    }
    if (!isOfflineInspections && ApplicationManager.getApplication().isDispatchThread()) {
      throw new IncorrectOperationException("Must not start inspections from within EDT");
    }
    if (ApplicationManager.getApplication().isWriteAccessAllowed()) {
      throw new IncorrectOperationException("Must not start inspections from within write action");
    }
    // in offline inspection application we don't care about global read action
    if (!isOfflineInspections && ApplicationManager.getApplication().isReadAccessAllowed()) {
      throw new IncorrectOperationException("Must not start inspections from within global read action");
    }
    final InspectionManager inspectionManager = InspectionManager.getInstance(getProject());
    ((RefManagerImpl)getRefManager()).initializeAnnotators();
    final List<Tools> globalTools = new ArrayList<>();
    final List<Tools> localTools = new ArrayList<>();
    final List<Tools> globalSimpleTools = new ArrayList<>();
    initializeTools(globalTools, localTools, globalSimpleTools);
    appendPairedInspectionsForUnfairTools(globalTools, globalSimpleTools, localTools);
    runGlobalTools(scope, inspectionManager, globalTools, isOfflineInspections);

    if (runGlobalToolsOnly || localTools.isEmpty() && globalSimpleTools.isEmpty()) return;

    SearchScope searchScope = ReadAction.compute(scope::toSearchScope);
    final Set<VirtualFile> localScopeFiles = searchScope instanceof LocalSearchScope ? new THashSet<>() : null;
    for (Tools tools : globalSimpleTools) {
      GlobalInspectionToolWrapper toolWrapper = (GlobalInspectionToolWrapper)tools.getTool();
      GlobalSimpleInspectionTool tool = (GlobalSimpleInspectionTool)toolWrapper.getTool();
      tool.inspectionStarted(inspectionManager, this, getPresentation(toolWrapper));
    }

    final boolean headlessEnvironment = ApplicationManager.getApplication().isHeadlessEnvironment();
    final Map<String, InspectionToolWrapper> map = getInspectionWrappersMap(localTools);

    final BlockingQueue<PsiFile> filesToInspect = new ArrayBlockingQueue<>(1000);
    // use original progress indicator here since we don't want it to cancel on write action start
    ProgressIndicator iteratingIndicator = new SensitiveProgressWrapper(progressIndicator);
    Future<?> future = startIterateScopeInBackground(scope, localScopeFiles, headlessEnvironment, filesToInspect, iteratingIndicator);

    Processor<PsiFile> processor = file -> {
      ProgressManager.checkCanceled();
      Boolean readActionSuccess = DumbService.getInstance(getProject()).tryRunReadActionInSmartMode(() -> {
        if (!file.isValid()) {
          return true;
        }
        VirtualFile virtualFile = file.getVirtualFile();
        if (!scope.contains(virtualFile)) {
          LOG.info(file.getName() + "; scope: " + scope + "; " + virtualFile);
          return true;
        }
        boolean includeDoNotShow = includeDoNotShow(getCurrentProfile());
        inspectFile(file, getEffectiveRange(searchScope, file), inspectionManager, map,
                    getWrappersFromTools(globalSimpleTools, file, includeDoNotShow, wrapper -> !(wrapper.getTool() instanceof ExternalAnnotatorBatchInspection)),
                    getWrappersFromTools(localTools, file, includeDoNotShow, wrapper -> !(wrapper.getTool() instanceof ExternalAnnotatorBatchInspection)));
        return true;
      }, "Inspect code is not available until indices are ready");
      if (readActionSuccess == null || !readActionSuccess) {
        throw new ProcessCanceledException();
      }

      boolean includeDoNotShow = includeDoNotShow(getCurrentProfile());
      List<InspectionToolWrapper> externalAnnotatable = ContainerUtil.concat(
        getWrappersFromTools(localTools, file, includeDoNotShow, wrapper -> wrapper.getTool() instanceof ExternalAnnotatorBatchInspection),
        getWrappersFromTools(globalSimpleTools, file, includeDoNotShow, wrapper -> wrapper.getTool() instanceof ExternalAnnotatorBatchInspection));
      externalAnnotatable.forEach(wrapper -> {
          ProblemDescriptor[] descriptors = ((ExternalAnnotatorBatchInspection)wrapper.getTool()).checkFile(file, this, inspectionManager);
          InspectionToolPresentation toolPresentation = getPresentation(wrapper);
          ReadAction.run(() -> BatchModeDescriptorsUtil
            .addProblemDescriptors(Arrays.asList(descriptors), false, this, null, CONVERT, toolPresentation));
        });

      return true;
    };
    try {
      final Queue<PsiFile> filesFailedToInspect = new LinkedBlockingQueue<>();
      while (true) {
        Disposable disposable = Disposer.newDisposable();
        ProgressIndicator wrapper = new DaemonProgressIndicator();
        dependentIndicators.add(wrapper);
        try {
          // avoid "attach listener"/"write action" race
          ReadAction.run(() -> {
            wrapper.start();
            ProgressIndicatorUtils.forceWriteActionPriority(wrapper, disposable);
            // there is a chance we are racing with write action, in which case just registered listener might not be called, retry.
            if (ApplicationManagerEx.getApplicationEx().isWriteActionPending()) {
              throw new ProcessCanceledException();
            }
          });
          // use wrapper here to cancel early when write action start but do not affect the original indicator
          ((JobLauncherImpl)JobLauncher.getInstance()).processQueue(filesToInspect, filesFailedToInspect, wrapper, TOMBSTONE, processor);
          break;
        }
        catch (ProcessCanceledException e) {
          progressIndicator.checkCanceled();
          // PCE may be thrown from inside wrapper when write action started
          // go on with the write and then resume processing the rest of the queue
          assert isOfflineInspections || !ApplicationManager.getApplication().isReadAccessAllowed()
            : "Must be outside read action. PCE=\n" + ExceptionUtil.getThrowableText(e);
          assert isOfflineInspections || !ApplicationManager.getApplication().isDispatchThread()
            : "Must be outside EDT. PCE=\n" + ExceptionUtil.getThrowableText(e);

          // wait for write action to complete
          ApplicationManager.getApplication().runReadAction(EmptyRunnable.getInstance());
        }
        finally {
          dependentIndicators.remove(wrapper);
          Disposer.dispose(disposable);
        }
      }
    }
    finally {
      iteratingIndicator.cancel(); // tell file scanning thread to stop
      filesToInspect.clear(); // let file scanning thread a chance to put TOMBSTONE and complete
      try {
        future.get(30, TimeUnit.SECONDS);
      }
      catch (Exception e) {
        LOG.error("Thread dump: \n"+ThreadDumper.dumpThreadsToString(), e);
      }
    }

    ProgressManager.checkCanceled();

    for (Tools tools : globalSimpleTools) {
      GlobalInspectionToolWrapper toolWrapper = (GlobalInspectionToolWrapper)tools.getTool();
      GlobalSimpleInspectionTool tool = (GlobalSimpleInspectionTool)toolWrapper.getTool();
      ProblemDescriptionsProcessor problemDescriptionProcessor = getProblemDescriptionProcessor(toolWrapper, map);
      tool.inspectionFinished(inspectionManager, this, problemDescriptionProcessor);

    }

    addProblemsToView(globalSimpleTools);
  }

  private static TextRange getEffectiveRange(SearchScope searchScope, PsiFile file) {
    if (searchScope instanceof LocalSearchScope) {
      List<PsiElement> scopeFileElements = ContainerUtil.filter(((LocalSearchScope)searchScope).getScope(), e -> e.getContainingFile() == file);
      if (!scopeFileElements.isEmpty()) {
        int start = -1;
        int end = -1;
        for (PsiElement scopeElement : scopeFileElements) {
          TextRange elementRange = scopeElement.getTextRange();
          start = start == -1 ? elementRange.getStartOffset() : Math.min(elementRange.getStartOffset(), start);
          end = end == -1 ? elementRange.getEndOffset() : Math.max(elementRange.getEndOffset(), end);
        }
        return new TextRange(start, end);
      }
    }
    return new TextRange(0, file.getTextLength());
  }

  // indicators which should be canceled once the main indicator myProgressIndicator is
  private final List<ProgressIndicator> dependentIndicators = ContainerUtil.createLockFreeCopyOnWriteList();

  @Override
  protected void canceled() {
    super.canceled();
    dependentIndicators.forEach(ProgressIndicator::cancel);
  }

  private void inspectFile(@NotNull final PsiFile file,
                           @NotNull final TextRange range,
                           @NotNull final InspectionManager inspectionManager,
                           @NotNull final Map<String, InspectionToolWrapper> wrappersMap,
                           @NotNull List<? extends GlobalInspectionToolWrapper> globalSimpleTools,
                           @NotNull List<? extends LocalInspectionToolWrapper> localTools) {
    Document document = PsiDocumentManager.getInstance(getProject()).getDocument(file);
    if (document == null) return;

    LocalInspectionsPass pass = new LocalInspectionsPass(file, document, range.getStartOffset(),
                                                         range.getEndOffset(), LocalInspectionsPass.EMPTY_PRIORITY_RANGE, true,
                                                         HighlightInfoProcessor.getEmpty(), INSPECT_INJECTED_PSI);
    try {
      pass.doInspectInBatch(this, inspectionManager, localTools);

      assertUnderDaemonProgress();

      JobLauncher.getInstance().invokeConcurrentlyUnderProgress(globalSimpleTools, ProgressManager.getGlobalProgressIndicator(), toolWrapper -> {
        GlobalSimpleInspectionTool tool = (GlobalSimpleInspectionTool)toolWrapper.getTool();
        ProblemsHolder holder = new ProblemsHolder(inspectionManager, file, false);
        ProblemDescriptionsProcessor problemDescriptionProcessor = getProblemDescriptionProcessor(toolWrapper, wrappersMap);
        tool.checkFile(file, inspectionManager, holder, this, problemDescriptionProcessor);
        InspectionToolPresentation toolPresentation = getPresentation(toolWrapper);
        BatchModeDescriptorsUtil.addProblemDescriptors(holder.getResults(), false, this, null, CONVERT, toolPresentation);
        return true;
      });
      VirtualFile virtualFile = file.getVirtualFile();
      String displayUrl = ProjectUtilCore.displayUrlRelativeToProject(virtualFile, virtualFile.getPresentableUrl(), getProject(), true, false);
      incrementJobDoneAmount(getStdJobDescriptors().LOCAL_ANALYSIS, displayUrl);
    }
    catch (ProcessCanceledException | IndexNotReadyException e) {
      throw e;
    }
    catch (Throwable e) {
      LOG.error("In file: " + file.getViewProvider().getVirtualFile().getPath(), e);
    }
    finally {
      InjectedLanguageManager.getInstance(getProject()).dropFileCaches(file);
    }
  }

  protected boolean includeDoNotShow(final InspectionProfile profile) {
    return profile.getSingleTool() != null;
  }

  private static final PsiFile TOMBSTONE = PsiUtilCore.NULL_PSI_FILE;

  @NotNull
  private Future<?> startIterateScopeInBackground(@NotNull final AnalysisScope scope,
                                                  @Nullable final Collection<? super VirtualFile> localScopeFiles,
                                                  final boolean headlessEnvironment,
                                                  @NotNull final BlockingQueue<? super PsiFile> outFilesToInspect,
                                                  @NotNull final ProgressIndicator progressIndicator) {
    Task.Backgroundable task = new Task.Backgroundable(getProject(), "Scanning Files to Inspect") {
      @Override
      public void run(@NotNull ProgressIndicator indicator) {
        try {
          final FileIndex fileIndex = ProjectRootManager.getInstance(getProject()).getFileIndex();
          scope.accept(file -> {
            ProgressManager.checkCanceled();
            if (ProjectUtil.isProjectOrWorkspaceFile(file) || !fileIndex.isInContent(file)) return true;

            PsiFile psiFile = ReadAction.compute(() -> {
              if (getProject().isDisposed()) throw new ProcessCanceledException();
              PsiFile psi = PsiManager.getInstance(getProject()).findFile(file);
              Document document = psi == null ? null : shouldProcess(psi, headlessEnvironment, localScopeFiles);
              if (document != null) {
                return psi;
              }
              return null;
            });
            // do not inspect binary files
            if (psiFile != null) {
              try {
                if (ApplicationManager.getApplication().isReadAccessAllowed()) {
                  throw new IllegalStateException("Must not have read action");
                }
                outFilesToInspect.put(psiFile);
              }
              catch (InterruptedException e) {
                LOG.error(e);
              }
            }
            ProgressManager.checkCanceled();
            return true;
          });
        }
        catch (ProcessCanceledException e) {
          // ignore, but put tombstone
        }
        finally {
          try {
            outFilesToInspect.put(TOMBSTONE);
          }
          catch (InterruptedException e) {
            LOG.error(e);
          }
        }
      }
    };
    return ((CoreProgressManager)ProgressManager.getInstance()).runProcessWithProgressAsynchronously(task, progressIndicator, null);
  }

  private Document shouldProcess(@NotNull PsiFile file, boolean headlessEnvironment, @Nullable Collection<? super VirtualFile> localScopeFiles) {
    final VirtualFile virtualFile = file.getVirtualFile();
    if (virtualFile == null) return null;
    if (isBinary(file)) return null; //do not inspect binary files

    if (myViewClosed && !headlessEnvironment) {
      throw new ProcessCanceledException();
    }

    if (LOG.isDebugEnabled()) {
      LOG.debug("Running local inspections on " + virtualFile.getPath());
    }

    if (SingleRootFileViewProvider.isTooLargeForIntelligence(virtualFile)) return null;
    if (localScopeFiles != null && !localScopeFiles.add(virtualFile)) return null;
    if (!ProblemHighlightFilter.shouldProcessFileInBatch(file)) return null;

    return PsiDocumentManager.getInstance(getProject()).getDocument(file);
  }

  private void runGlobalTools(@NotNull final AnalysisScope scope,
                              @NotNull final InspectionManager inspectionManager,
                              @NotNull List<? extends Tools> globalTools,
                              boolean isOfflineInspections) {
    LOG.assertTrue(!ApplicationManager.getApplication().isReadAccessAllowed() || isOfflineInspections, "Must not run under read action, too unresponsive");
    final List<InspectionToolWrapper> needRepeatSearchRequest = new ArrayList<>();

    SearchScope initialSearchScope = ReadAction.compute(() -> scope.toSearchScope());
    final boolean canBeExternalUsages = !(scope.getScopeType() == AnalysisScope.PROJECT && scope.isIncludeTestSource());
    for (Tools tools : globalTools) {
      for (ScopeToolState state : tools.getTools()) {
        if (!state.isEnabled()) continue;
        NamedScope stateScope = state.getScope(getProject());
        if (stateScope == null) continue;

        AnalysisScope scopeForState = new AnalysisScope(GlobalSearchScopesCore.filterScope(getProject(), stateScope)
                                                                              .intersectWith(initialSearchScope), getProject());
        final InspectionToolWrapper toolWrapper = state.getTool();
        final GlobalInspectionTool tool = (GlobalInspectionTool)toolWrapper.getTool();
        final InspectionToolPresentation toolPresentation = getPresentation(toolWrapper);
        try {
          if (tool.isGraphNeeded()) {
            try {
              ((RefManagerImpl)getRefManager()).findAllDeclarations();
            }
            catch (Throwable e) {
              getStdJobDescriptors().BUILD_GRAPH.setDoneAmount(0);
              throw e;
            }
          }
          ThrowableRunnable<RuntimeException> runnable = () -> {
            tool.runInspection(scopeForState, inspectionManager, this, toolPresentation);
            //skip phase when we are sure that scope already contains everything, unused declaration though needs to proceed with its suspicious code
            if ((canBeExternalUsages || tool.getAdditionalJobs(this) != null) &&
                tool.queryExternalUsagesRequests(inspectionManager, this, toolPresentation)) {
              needRepeatSearchRequest.add(toolWrapper);
            }
          };
          if (tool.isReadActionNeeded()) {
            ReadAction.run(runnable);
          }
          else {
            runnable.run();
          }
        }
        catch (ProcessCanceledException | IndexNotReadyException e) {
          throw e;
        }
        catch (Throwable e) {
          LOG.error(e);
        }
      }
    }

    for (GlobalInspectionContextExtension extension : myExtensions.values()) {
      try {
        extension.performPostRunActivities(needRepeatSearchRequest, this);
      }
      catch (ProcessCanceledException | IndexNotReadyException e) {
        throw e;
      }
      catch (Throwable e) {
        LOG.error(e);
      }
    }

    addProblemsToView(globalTools);
  }

  public ActionCallback initializeViewIfNeeded() {
    if (myView != null) {
      return ActionCallback.DONE;
    }
    return ApplicationManager.getApplication().getInvokator().invokeLater(() -> {
      if (getCurrentScope() == null) return;
      InspectionResultsView view = getView();
      if (view == null) {
        view = new InspectionResultsView(this, new InspectionRVContentProviderImpl());
        addView(view);
      }
    }, x -> getCurrentScope() == null);
  }

  private void appendPairedInspectionsForUnfairTools(@NotNull List<? super Tools> globalTools,
                                                     @NotNull List<? super Tools> globalSimpleTools,
                                                     @NotNull List<Tools> localTools) {
    Tools[] larray = localTools.toArray(new Tools[0]);
    for (Tools tool : larray) {
      LocalInspectionToolWrapper toolWrapper = (LocalInspectionToolWrapper)tool.getTool();
      LocalInspectionTool localTool = toolWrapper.getTool();
      if (localTool instanceof PairedUnfairLocalInspectionTool) {
        String batchShortName = ((PairedUnfairLocalInspectionTool)localTool).getInspectionForBatchShortName();
        InspectionProfile currentProfile = getCurrentProfile();
        InspectionToolWrapper batchInspection;
        final InspectionToolWrapper pairedWrapper = currentProfile.getInspectionTool(batchShortName, getProject());
        batchInspection = pairedWrapper != null ? pairedWrapper.createCopy() : null;
        if (batchInspection != null && !getTools().containsKey(batchShortName)) {
          // add to existing inspections to run
          InspectionProfileEntry batchTool = batchInspection.getTool();
          final ScopeToolState defaultState = tool.getDefaultState();
          ToolsImpl newTool = new ToolsImpl(batchInspection, defaultState.getLevel(), true, defaultState.isEnabled());
          for (ScopeToolState state : tool.getTools()) {
            final NamedScope scope = state.getScope(getProject());
            if (scope != null) {
              newTool.addTool(scope, batchInspection, state.isEnabled(), state.getLevel());
            }
          }
          if (batchTool instanceof LocalInspectionTool) localTools.add(newTool);
          else if (batchTool instanceof GlobalSimpleInspectionTool) globalSimpleTools.add(newTool);
          else if (batchTool instanceof GlobalInspectionTool) globalTools.add(newTool);
          else throw new AssertionError(batchTool);
          myTools.put(batchShortName, newTool);
          batchInspection.initialize(this);
        }
      }
    }
  }

  @NotNull
  private static <T extends InspectionToolWrapper> List<T> getWrappersFromTools(@NotNull List<? extends Tools> localTools,
                                                                                @NotNull PsiFile file,
                                                                                boolean includeDoNotShow,
                                                                                @NotNull Predicate<? super T> filter) {
    return ContainerUtil.mapNotNull(localTools, tool -> {
      //noinspection unchecked
      T unwrapped = (T)tool.getEnabledTool(file, includeDoNotShow);
      if (unwrapped == null) return null;
      return filter.test(unwrapped) ? unwrapped : null;
    });
  }

  @NotNull
  private ProblemDescriptionsProcessor getProblemDescriptionProcessor(@NotNull final GlobalInspectionToolWrapper toolWrapper,
                                                                      @NotNull final Map<String, InspectionToolWrapper> wrappersMap) {
    return new ProblemDescriptionsProcessor() {
      @Override
      public void addProblemElement(@Nullable RefEntity refEntity, CommonProblemDescriptor @NotNull ... commonProblemDescriptors) {
        for (CommonProblemDescriptor problemDescriptor : commonProblemDescriptors) {
          if (!(problemDescriptor instanceof ProblemDescriptor)) {
            continue;
          }
          if (SuppressionUtil.inspectionResultSuppressed(((ProblemDescriptor)problemDescriptor).getPsiElement(), toolWrapper.getTool())) {
            continue;
          }
          ProblemGroup problemGroup = ((ProblemDescriptor)problemDescriptor).getProblemGroup();

          InspectionToolWrapper targetWrapper = problemGroup == null ? toolWrapper : wrappersMap.get(problemGroup.getProblemName());
          if (targetWrapper != null) { // Else it's switched off
            InspectionToolPresentation toolPresentation = getPresentation(targetWrapper);
            toolPresentation.addProblemElement(refEntity, problemDescriptor);
          }
        }
      }
    };
  }

  @NotNull
  private static Map<String, InspectionToolWrapper> getInspectionWrappersMap(@NotNull List<? extends Tools> tools) {
    Map<String, InspectionToolWrapper> name2Inspection = new HashMap<>(tools.size());
    for (Tools tool : tools) {
      InspectionToolWrapper toolWrapper = tool.getTool();
      name2Inspection.put(toolWrapper.getShortName(), toolWrapper);
    }

    return name2Inspection;
  }

  private static final TripleFunction<LocalInspectionTool,PsiElement,GlobalInspectionContext,RefElement> CONVERT =
    (tool, elt, context) -> {
      PsiNamedElement problemElement = PsiTreeUtil.getNonStrictParentOfType(elt, PsiFile.class);

      RefElement refElement = context.getRefManager().getReference(problemElement);
      if (refElement == null && problemElement != null) {  // no need to lose collected results
        refElement = GlobalInspectionContextUtil.retrieveRefElement(elt, context);
      }
      return refElement;
    };


  @Override
  public void close(boolean noSuspiciousCodeFound) {
    if (!noSuspiciousCodeFound) {
      if (myView.isRerun()) {
        myViewClosed = true;
        myView = null;
      }
      if (myView == null) {
        return;
      }
    }
    if (myContent != null) {
      final ContentManager contentManager = getContentManager();
      contentManager.removeContent(myContent, true);
    }
    myViewClosed = true;
    myView = null;
    ((InspectionManagerEx)InspectionManager.getInstance(getProject())).closeRunningContext(this);
    myPresentationMap.clear();
    super.close(noSuspiciousCodeFound);
  }

  @Override
  public void cleanup() {
    if (myView != null) {
      myView.setUpdating(false);
    }
    else {
      myPresentationMap.clear();
      super.cleanup();
    }
  }

  public void refreshViews() {
    if (myView != null) {
      myView.getTree().getInspectionTreeModel().reload();
    }
  }

  private final ConcurrentMap<InspectionToolWrapper, InspectionToolPresentation> myPresentationMap = ContainerUtil.newConcurrentMap();

  @Nullable
  private InspectionToolPresentation getPresentationOrNull(@NotNull InspectionToolWrapper toolWrapper) {
    return myPresentationMap.get(toolWrapper);
  }

  @NotNull
  public InspectionToolPresentation getPresentation(@NotNull InspectionToolWrapper toolWrapper) {
    InspectionToolPresentation presentation = myPresentationMap.get(toolWrapper);
    if (presentation == null) {
      String presentationClass = StringUtil.notNullize(toolWrapper.myEP == null ? null : toolWrapper.myEP.presentation, DefaultInspectionToolPresentation.class.getName());

      try {
        InspectionEP extension = toolWrapper.getExtension();
        ClassLoader classLoader = extension == null ? getClass().getClassLoader() : extension.getLoaderForClass();
        Constructor<?> constructor = Class.forName(presentationClass, true, classLoader)
                                          .getConstructor(InspectionToolWrapper.class, GlobalInspectionContextImpl.class);
        presentation = (InspectionToolPresentation)constructor.newInstance(toolWrapper, this);
      }
      catch (Exception e) {
        LOG.error(e);
        throw new RuntimeException(e);
      }
      presentation = ConcurrencyUtil.cacheOrGet(myPresentationMap, toolWrapper, presentation);
    }
    return presentation;
  }

  @Override
  public void codeCleanup(@NotNull final AnalysisScope scope,
                          @NotNull final InspectionProfile profile,
                          @Nullable final String commandName,
                          @Nullable final Runnable postRunnable,
                          final boolean modal,
                          @NotNull Predicate<? super ProblemDescriptor> shouldApplyFix) {
    String title = "Inspect Code...";
    Task task = modal ? new Task.Modal(getProject(), title, true) {
      @Override
      public void run(@NotNull ProgressIndicator indicator) {
        cleanup(scope, profile, postRunnable, commandName, shouldApplyFix, indicator);
      }
    } : new Task.Backgroundable(getProject(), title, true) {
      @Override
      public void run(@NotNull ProgressIndicator indicator) {
        cleanup(scope, profile, postRunnable, commandName, shouldApplyFix, indicator);
      }
    };
    ProgressManager.getInstance().run(task);
  }

  private void cleanup(@NotNull final AnalysisScope scope,
                       @NotNull InspectionProfile profile,
                       @Nullable final Runnable postRunnable,
                       @Nullable final String commandName,
                       @NotNull Predicate<? super ProblemDescriptor> shouldApplyFix,
                       @NotNull ProgressIndicator progressIndicator) {
    setCurrentScope(scope);
    final int fileCount = scope.getFileCount();
    progressIndicator.setIndeterminate(false);
    final SearchScope searchScope = ReadAction.compute(scope::toSearchScope);
    final TextRange range;
    if (searchScope instanceof LocalSearchScope) {
      final PsiElement[] elements = ((LocalSearchScope)searchScope).getScope();
      range = elements.length == 1 ? ReadAction.compute(elements[0]::getTextRange) : null;
    }
    else {
      range = null;
    }
    final Iterable<Tools> inspectionTools = ContainerUtil.filter(profile.getAllEnabledInspectionTools(getProject()), tools -> {
      assert tools != null;
      return tools.getTool().isCleanupTool();
    });
    boolean includeDoNotShow = includeDoNotShow(profile);
    final RefManagerImpl refManager = (RefManagerImpl)getRefManager();
    refManager.inspectionReadActionStarted();
    List<ProblemDescriptor> descriptors = new ArrayList<>();
    Set<PsiFile> files = new HashSet<>();
    try {
      scope.accept(new PsiElementVisitor() {
        private int myCount;
        @Override
        public void visitFile(@NotNull PsiFile file) {
          progressIndicator.setFraction((double)++myCount / fileCount);
          if (isBinary(file)) return;
          final List<LocalInspectionToolWrapper> lTools = new ArrayList<>();
          for (final Tools tools : inspectionTools) {
            InspectionToolWrapper tool = tools.getEnabledTool(file, includeDoNotShow);
            if (tool instanceof GlobalInspectionToolWrapper) {
              tool = ((GlobalInspectionToolWrapper)tool).getSharedLocalInspectionToolWrapper();
            }
            if (tool != null) {
              lTools.add((LocalInspectionToolWrapper)tool);
              tool.initialize(GlobalInspectionContextImpl.this);
            }
          }

          if (!lTools.isEmpty()) {
            try {
              final LocalInspectionsPass pass = new LocalInspectionsPass(file, PsiDocumentManager.getInstance(getProject()).getDocument(file), range != null ? range.getStartOffset() : 0,
                                                                         range != null ? range.getEndOffset() : file.getTextLength(), LocalInspectionsPass.EMPTY_PRIORITY_RANGE, true,
                                                                         HighlightInfoProcessor.getEmpty(), true);
              Runnable runnable = () -> pass.doInspectInBatch(GlobalInspectionContextImpl.this, InspectionManager.getInstance(getProject()), lTools);
              ApplicationManager.getApplication().runReadAction(runnable);

              final Set<ProblemDescriptor> localDescriptors = new TreeSet<>(CommonProblemDescriptor.DESCRIPTOR_COMPARATOR);
              for (LocalInspectionToolWrapper tool : lTools) {
                InspectionToolPresentation toolPresentation = getPresentation(tool);
                for (CommonProblemDescriptor descriptor : toolPresentation.getProblemDescriptors()) {
                  if (descriptor instanceof ProblemDescriptor) {
                    localDescriptors.add((ProblemDescriptor)descriptor);
                  }
                }
              }

              if (searchScope instanceof LocalSearchScope) {
                for (Iterator<ProblemDescriptor> iterator = localDescriptors.iterator(); iterator.hasNext(); ) {
                  final ProblemDescriptor descriptor = iterator.next();
                  final TextRange infoRange = descriptor instanceof ProblemDescriptorBase ? ((ProblemDescriptorBase)descriptor).getTextRange() : null;
                  if (infoRange != null && !((LocalSearchScope)searchScope).containsRange(file, infoRange)) {
                    iterator.remove();
                  }
                }
              }
              if (!localDescriptors.isEmpty()) {
                for (ProblemDescriptor descriptor : localDescriptors) {
                  if (shouldApplyFix.test(descriptor)) {
                    descriptors.add(descriptor);
                  }
                }
                files.add(file);
              }
            }
            finally {
              myPresentationMap.clear();
            }
          }
        }
      });
    }
    finally {
      refManager.inspectionReadActionFinished();
    }

    if (files.isEmpty()) {
      GuiUtils.invokeLaterIfNeeded(() -> {
        if (commandName != null) {
          NOTIFICATION_GROUP.createNotification(InspectionsBundle.message("inspection.no.problems.message", scope.getFileCount(), scope.getDisplayName()), MessageType.INFO).notify(getProject());
        }
        if (postRunnable != null) {
          postRunnable.run();
        }
      }, ModalityState.defaultModalityState());
      return;
    }

    Runnable runnable = () -> {
      if (!FileModificationService.getInstance().preparePsiElementsForWrite(files)) return;
      CleanupInspectionUtil.getInstance().applyFixesNoSort(getProject(), "Code Cleanup", descriptors, null, false, searchScope instanceof GlobalSearchScope);
      if (postRunnable != null) {
        postRunnable.run();
      }
    };
    TransactionGuard.submitTransaction(getProject(), runnable);
  }

  private static boolean isBinary(@NotNull PsiFile file) {
    return file instanceof PsiBinaryFile || file.getFileType().isBinary();
  }

  public boolean isViewClosed() {
    return myViewClosed;
  }

  private void addProblemsToView(List<? extends Tools> tools) {
    //noinspection TestOnlyProblems
    if (ApplicationManager.getApplication().isHeadlessEnvironment() && !TESTING_VIEW) {
      return;
    }
    if (myView == null && !ReadAction.compute(() -> InspectionResultsView.hasProblems(tools, this, new InspectionRVContentProviderImpl())).booleanValue()) {
      return;
    }
    initializeViewIfNeeded().doWhenDone(() -> myView.addTools(tools));
  }
}<|MERGE_RESOLUTION|>--- conflicted
+++ resolved
@@ -167,28 +167,17 @@
     super.doInspections(scope);
   }
 
-<<<<<<< HEAD
-  public void launchInspectionsOffline(@NotNull final AnalysisScope scope,
-                                       @Nullable final String outputPath,
-                                       final boolean runGlobalToolsOnly,
-                                       @NotNull final List<? super Path> inspectionsResults) {
-=======
   public void launchInspectionsOffline(@NotNull AnalysisScope scope,
                                        @NotNull Path outputPath,
                                        boolean runGlobalToolsOnly,
                                        @NotNull List<? super Path> inspectionsResults) {
->>>>>>> 93b17785
     performInspectionsWithProgressAndExportResults(scope, runGlobalToolsOnly, true, outputPath, inspectionsResults);
   }
 
   public void performInspectionsWithProgressAndExportResults(@NotNull final AnalysisScope scope,
                                                              final boolean runGlobalToolsOnly,
                                                              final boolean isOfflineInspections,
-<<<<<<< HEAD
-                                                             @Nullable final String outputPath,
-=======
                                                              @NotNull Path outputDir,
->>>>>>> 93b17785
                                                              @NotNull final List<? super Path> inspectionsResults) {
     cleanupTools();
     setCurrentScope(scope);
@@ -197,11 +186,7 @@
       myOutputDir = outputDir;
       try {
         performInspectionsWithProgress(scope, runGlobalToolsOnly, isOfflineInspections);
-<<<<<<< HEAD
-        exportResults(inspectionsResults, outputPath);
-=======
         exportResultsSmart(inspectionsResults, outputDir);
->>>>>>> 93b17785
       }
       finally {
         myOutputDir = null;
@@ -215,9 +200,6 @@
     }
   }
 
-<<<<<<< HEAD
-  private void exportResults(@NotNull List<? super Path> inspectionsResults, @Nullable String outputPath) {
-=======
   protected void exportResults(@NotNull List<? super Path> inspectionsResults,
                                @NotNull List<? extends Tools> inspections,
                                @NotNull Path outputDir,
@@ -307,7 +289,6 @@
   }
 
   private void exportResultsSmart(@NotNull List<? super Path> inspectionsResults, @NotNull Path outputDir) {
->>>>>>> 93b17785
     final List<Tools> globalToolsWithProblems = new ArrayList<>();
     for (Map.Entry<String,Tools> entry : getTools().entrySet()) {
       final Tools sameTools = entry.getValue();
@@ -347,90 +328,8 @@
     // export global inspections
     if (!globalToolsWithProblems.isEmpty()) {
       XMLOutputFactory xmlOutputFactory = XMLOutputFactory.newInstance();
-<<<<<<< HEAD
-      StreamEx.ofSubLists(globalToolsWithProblems, MAX_OPEN_GLOBAL_INSPECTION_XML_RESULT_FILES).forEach(inspections -> {
-        BufferedWriter[] writers = new BufferedWriter[inspections.size()];
-        XMLStreamWriter[] xmlWriters = new XMLStreamWriter[inspections.size()];
-
-        try {
-          int i = 0;
-          for (Tools inspection : inspections) {
-            inspectionsResults.add(ExportHTMLAction.getInspectionResultPath(outputPath, inspection.getShortName()));
-            try {
-              BufferedWriter writer = ExportHTMLAction.getWriter(outputPath, inspection.getShortName());
-              writers[i] = writer;
-              XMLStreamWriter xmlWriter = xmlOutputFactory.createXMLStreamWriter(writer);
-              xmlWriters[i++] = xmlWriter;
-              xmlWriter.writeStartElement(GlobalInspectionContextBase.PROBLEMS_TAG_NAME);
-              xmlWriter.writeCharacters("\n");
-              xmlWriter.flush();
-            }
-            catch (FileNotFoundException | XMLStreamException e) {
-              LOG.error(e);
-            }
-          }
-
-          getRefManager().iterate(new RefVisitor() {
-            @Override
-            public void visitElement(@NotNull final RefEntity refEntity) {
-              int i = 0;
-              for (Tools tools : inspections) {
-                for (ScopeToolState state : tools.getTools()) {
-                  try {
-                    InspectionToolWrapper toolWrapper = state.getTool();
-                    InspectionToolPresentation presentation = getPresentation(toolWrapper);
-                    BufferedWriter writer = writers[i];
-                    if (writer != null) {
-                      presentation.exportResults(e -> {
-                        try {
-                          JbXmlOutputter.collapseMacrosAndWrite(e, getProject(), writer);
-                          writer.flush();
-                        }
-                        catch (IOException e1) {
-                          throw new RuntimeException(e1);
-                        }
-                      }, refEntity, d -> false);
-                    }
-                  }
-                  catch (Throwable e) {
-                    LOG.error("Problem when exporting: " + refEntity.getExternalName(), e);
-                  }
-                }
-                i++;
-              }
-            }
-          });
-
-          for (XMLStreamWriter xmlWriter : xmlWriters) {
-            if (xmlWriter != null) {
-              try {
-                xmlWriter.writeEndElement();
-                xmlWriter.flush();
-              }
-              catch (XMLStreamException e) {
-                LOG.error(e);
-              }
-            }
-          }
-        }
-        finally {
-          for (BufferedWriter writer : writers) {
-            if (writer != null) {
-              try {
-                writer.close();
-              }
-              catch (IOException e) {
-                LOG.error(e);
-              }
-            }
-          }
-        }
-
-      });
-=======
       StreamEx.ofSubLists(globalToolsWithProblems, MAX_OPEN_GLOBAL_INSPECTION_XML_RESULT_FILES).forEach(inspections ->
         exportResults(inspectionsResults, inspections, outputDir, xmlOutputFactory));
->>>>>>> 93b17785
     }
   }
 
